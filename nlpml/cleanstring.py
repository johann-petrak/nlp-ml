#!/usr/bin/env python
'''
Functions to clean strings by replacing HTML entities, escapes and the like with 
their equivalent or spaces
'''

import html
import codecs
import re
<<<<<<< HEAD

=======
import htmlparser
import sys
import unicodedata
>>>>>>> 97a9067f

RE_FIND_UESCAPES = re.compile(r'''\\U[0-9a-fA-F]{8,8}|\\u[0-9a-fA-F]{4,4}|\\x[0-9a-fA-F]{2,2}\\[0-7]{1,3}\\[\\'"abfnrtv]''', re.UNICODE)


def clean_string(thestring, replace_invalid=None, process_html=True, parse_html=True):
    """
    Return a copy of the string where html character entities, hex-escapes, unicode escapes and python string escapes
    are replaced with the actual utf-8 replacement. Anything that cannot be converted to utf is replaced with
    by the unicode replacement character by default or something specified as "replace_invalid".
    process_html controls if HTML stuff is processed at all, if yes, parse_html controls if the HTML uis
    getting fully parsed or if not, only HTML character entities are replaced (but not HTML code like links, paragraphs)
    """
<<<<<<< HEAD
    # step 1: replace HTML character entities with their unicode equivalent
    thestring = html.unescape(thestring)
    # step 2: remove hex escapes, and allow hex escapes sequences to get interpreted as UTF-8
    # This does not handle unicode or python escapes but it can deal with strings which already
    # contain other unicode characters and it should be able to properly decode successive hex escapes
    # This will replace all locations which something could not be decoded with the \ufffd character.
    thestring = codecs.decode(codecs.escape_decode(thestring)[0], encoding="utf-8", errors='replace')
    # step 3: if requested, use a different replacement
    if replace_invalid is not None:
        thestring = thestring.replace("\ufffd", replace_invalid)
    # step 4: replace various kinds of unicode-escapes by searching and replacing just the specific
    # occurrences of the escapes. This specifically only replaces the matching patterns since the
    # unicode-escape decoding will not work if the string already contains non-latin1 (unicode) chars.
    thestring = RE_FIND_UESCAPES.sub(lambda m: codecs.decode(m.group(0), 'unicode-escape'), thestring)
    return str
=======
    # step 1: parse HTML or remove HTML character entities
    if process_html:
        if parse_html:
            parser = htmlparser.MyHTMLParser()
            parser.reset()
            parser.feed(thestring)
            parser.close()
            thestring = parser.text()
            thestring = html.unescape(thestring)
        else:
            thestring = html.unescape(thestring)
    # step 2: remove hex escapes, and allow hex escapes sequences to get interpreted as UTF-8
    oldstring = thestring
    try:
        thestring = codecs.decode(codecs.escape_decode(thestring)[0], encoding="utf-8", errors='replace')
    except:
        # we get an error if the original string contains some weird backslash which could be
        # just a normal literal backslash or the result from going through the clean_string code twice,
        # for now we ignore this
        # print("Problem {} converting string: >{}<".format(sys.exc_info(), oldstring), file=sys.stderr)
        pass
    # step 3: if requested, use a different replacement
    if replace_invalid is not None:
        thestring = thestring.replace("\ufffd", replace_invalid)
    # step 4: replace various kinds of unicode-escapes by searching and replacing just the specific occurrences of the escapes
    thestring = RE_FIND_UESCAPES.sub(lambda m: codecs.decode(m.group(0), 'unicode-escape'), thestring)
    # step 5: normalize unicode to composed compatibility mode
    thestring = unicodedata.normalize("NFKC", thestring)
    return thestring

if __name__ == "__main__":
    teststring = r"""Ligature ﬁ followed by html pound &pound; and HTML 969 for omega &#969; and ampersand &amp; <p>
    Ligature again as HTML 64257: &#64257; and UTF8 hex codes \xef\xac\x81 and unicode 16 \ufb01<p>
    a line with a <a href="asasa">link</a>
    And here is a <div>div</div>
    """
    print("Testing cleanstring with: \n", teststring)
    print(clean_string(clean_string(teststring)))
>>>>>>> 97a9067f
<|MERGE_RESOLUTION|>--- conflicted
+++ resolved
@@ -7,13 +7,9 @@
 import html
 import codecs
 import re
-<<<<<<< HEAD
-
-=======
 import htmlparser
 import sys
 import unicodedata
->>>>>>> 97a9067f
 
 RE_FIND_UESCAPES = re.compile(r'''\\U[0-9a-fA-F]{8,8}|\\u[0-9a-fA-F]{4,4}|\\x[0-9a-fA-F]{2,2}\\[0-7]{1,3}\\[\\'"abfnrtv]''', re.UNICODE)
 
@@ -26,23 +22,6 @@
     process_html controls if HTML stuff is processed at all, if yes, parse_html controls if the HTML uis
     getting fully parsed or if not, only HTML character entities are replaced (but not HTML code like links, paragraphs)
     """
-<<<<<<< HEAD
-    # step 1: replace HTML character entities with their unicode equivalent
-    thestring = html.unescape(thestring)
-    # step 2: remove hex escapes, and allow hex escapes sequences to get interpreted as UTF-8
-    # This does not handle unicode or python escapes but it can deal with strings which already
-    # contain other unicode characters and it should be able to properly decode successive hex escapes
-    # This will replace all locations which something could not be decoded with the \ufffd character.
-    thestring = codecs.decode(codecs.escape_decode(thestring)[0], encoding="utf-8", errors='replace')
-    # step 3: if requested, use a different replacement
-    if replace_invalid is not None:
-        thestring = thestring.replace("\ufffd", replace_invalid)
-    # step 4: replace various kinds of unicode-escapes by searching and replacing just the specific
-    # occurrences of the escapes. This specifically only replaces the matching patterns since the
-    # unicode-escape decoding will not work if the string already contains non-latin1 (unicode) chars.
-    thestring = RE_FIND_UESCAPES.sub(lambda m: codecs.decode(m.group(0), 'unicode-escape'), thestring)
-    return str
-=======
     # step 1: parse HTML or remove HTML character entities
     if process_html:
         if parse_html:
@@ -80,5 +59,4 @@
     And here is a <div>div</div>
     """
     print("Testing cleanstring with: \n", teststring)
-    print(clean_string(clean_string(teststring)))
->>>>>>> 97a9067f
+    print(clean_string(clean_string(teststring)))